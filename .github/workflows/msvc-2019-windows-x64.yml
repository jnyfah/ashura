name: msvc-2019:windows

on:
  push:
    branches: [main]
  pull_request:
    branches: [main]

jobs:
  build:
    runs-on: windows-2019

    strategy:
      matrix:
        build_mode: ["Release", "Debug"]

    steps:
      - name: Checkout code
        uses: actions/checkout@v3

      - name: Cache and Install Dependencies
        id: cache-and-install
        uses: actions/cache@v3
        with:
          path: |
            VULKAN_SDK
            SDL/build
            SDL/include
            vcpkg
          key: ${{ runner.os }}-${{ hashFiles('**/lockfiles') }}-${{ hashFiles('vcpkg.json') }}
          restore-keys: |
            ${{ runner.os }}-${{ hashFiles('**/lockfiles') }}
      
      - name: Install Vulkan SDK
<<<<<<< HEAD
        run: |
          Invoke-WebRequest -Uri "https://sdk.lunarg.com/sdk/download/1.3.239.0/windows/VulkanSDK-1.3.239.0-Installer.exe" -OutFile VulkanSDK.exe
          $installer = Start-Process -FilePath VulkanSDK.exe -Wait -PassThru -ArgumentList @("/S");
          $installer.WaitForExit();
        if: steps.cache-and-install.outputs.cache-hit != 'true'
=======
        uses: humbletim/setup-vulkan-sdk@v1.2.0
        with:
          vulkan-query-version: 1.3.204.0
          vulkan-components: Vulkan-Headers, Vulkan-Loader
          vulkan-use-cache: true  
        if: steps.cache-and-install.outputs.cache-hit != 'true' 
>>>>>>> 6c29cda4
      
      - name: Install SDL3
        run: |
          git clone https://github.com/libsdl-org/SDL
          cd SDL && mkdir build
          cd build && cmake .. -DSDL_STATIC=ON
<<<<<<< HEAD
          cmake --build . --config Release
        if: steps.cache-and-install.outputs.cache-hit != 'true'
=======
          cmake --build . --config Release --target install
        if: steps.cache-and-install.outputs.cache-hit != 'true' 
>>>>>>> 6c29cda4

      - name: Install vcpkg
        env:
          VULKAN_SDK: "C:\\VulkanSDK\\1.3.239.0"
        run: |
          git clone https://github.com/microsoft/vcpkg.git
          cd vcpkg && ./bootstrap-vcpkg.bat
          vcpkg integrate install
          copy ..\vcpkg.json .
          vcpkg install --triplet x64-windows 
<<<<<<< HEAD
        if: steps.cache-and-install.outputs.cache-hit != 'true'  
=======
        if: steps.cache-and-install.outputs.cache-hit != 'true' 
>>>>>>> 6c29cda4

      - name: Configure and build Ashura
        run: |
          mkdir build
          cd build
          cmake .. -DCMAKE_TOOLCHAIN_FILE=${{ github.workspace }}/vcpkg/scripts/buildsystems/vcpkg.cmake
          cmake --build . --config ${{matrix.build_mode}}

      - name: Run Ashura Test
        run: cd build/ashura/${{matrix.build_mode}}/ && ./ashura_test.exe<|MERGE_RESOLUTION|>--- conflicted
+++ resolved
@@ -32,33 +32,20 @@
             ${{ runner.os }}-${{ hashFiles('**/lockfiles') }}
       
       - name: Install Vulkan SDK
-<<<<<<< HEAD
         run: |
           Invoke-WebRequest -Uri "https://sdk.lunarg.com/sdk/download/1.3.239.0/windows/VulkanSDK-1.3.239.0-Installer.exe" -OutFile VulkanSDK.exe
           $installer = Start-Process -FilePath VulkanSDK.exe -Wait -PassThru -ArgumentList @("/S");
           $installer.WaitForExit();
         if: steps.cache-and-install.outputs.cache-hit != 'true'
-=======
-        uses: humbletim/setup-vulkan-sdk@v1.2.0
-        with:
-          vulkan-query-version: 1.3.204.0
-          vulkan-components: Vulkan-Headers, Vulkan-Loader
-          vulkan-use-cache: true  
-        if: steps.cache-and-install.outputs.cache-hit != 'true' 
->>>>>>> 6c29cda4
+
       
       - name: Install SDL3
         run: |
           git clone https://github.com/libsdl-org/SDL
           cd SDL && mkdir build
           cd build && cmake .. -DSDL_STATIC=ON
-<<<<<<< HEAD
-          cmake --build . --config Release
-        if: steps.cache-and-install.outputs.cache-hit != 'true'
-=======
           cmake --build . --config Release --target install
         if: steps.cache-and-install.outputs.cache-hit != 'true' 
->>>>>>> 6c29cda4
 
       - name: Install vcpkg
         env:
@@ -69,11 +56,7 @@
           vcpkg integrate install
           copy ..\vcpkg.json .
           vcpkg install --triplet x64-windows 
-<<<<<<< HEAD
-        if: steps.cache-and-install.outputs.cache-hit != 'true'  
-=======
         if: steps.cache-and-install.outputs.cache-hit != 'true' 
->>>>>>> 6c29cda4
 
       - name: Configure and build Ashura
         run: |
